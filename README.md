--- conflicted
+++ resolved
@@ -40,10 +40,9 @@
 ### Quantization parameters
 A description of the quantization parameters can be found [here](docs/quantization_parameters.md).
 
-<<<<<<< HEAD
+
 For detailed documentation check this page: [PQuantML documentation](https://pquantml.readthedocs.io/en/latest/)
-=======
->>>>>>> 6f439396
+
 
 ### Authors
  - Roope Niemi (CERN)
