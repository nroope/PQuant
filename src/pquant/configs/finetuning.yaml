pruning_parameters:
    disable_pruning_for_layers:
      []
    pruning_method: pdp
quantization_parameters:
  default_integer_bits: 0.
  default_fractional_bits: 7.
  enable_quantization: true
  hgq_gamma: 0.0003
  hgq_heterogeneous: True
  layer_specific: []
  use_high_granularity_quantization: false
  use_real_tanh: false
  use_symmetric_quantization: false
training_parameters:
   batch_size: 128
   optimizer: sgd
   plot_frequency: 100
   label_smoothing: 0
   dataset: "cifar10"
   l2_decay:  0.001
   momentum:  0.9
   lr_schedule: "cosine"
   milestones: [30, 80]
   gamma: 0.1
   cosine_tmax: 200
   learning_rate: 0.001
   prune_ratio: 10
   default_integer_bits: 0
   epochs: 2
   fine_tuning_epochs: 2
   pretraining_epochs: 0
   pruning_first: false
   rewind: never
   rounds: 2
   save_weights_epoch: 2
fitcompress_parameters:
  enable_fitcompress : false
  optimize_quantization : true
  quantization_schedule : [7.,4.,3.,2.,1.]
  pruning_schedule : {start : 0, end : -3, steps : 40}
  compression_goal : 0.04
  optimize_pruning : true
  greedy_astar : true
  approximate : true
  f_lambda : 0.5
finetuning_parameters:
<<<<<<< HEAD
    experiment_name: resnet_18_experiment_2
    model_name: resnet18
    num_trials: 10
=======
    experiment_name: resnet_18_experiment_3
    num_trials: 50
>>>>>>> 89d7eaff
    sampler:
      type: RandomSampler
    hyperparameter_search:
      numerical:
        learning_rate: [1e-5, 1e-3, 0.2]
        epochs: [20, 100, 20]
        batch_size: [16, 256, 32]
        default_integer_bits: [0, 8, 2]
      categorical:
        lr_schedule: ["cosine", "multistep"]<|MERGE_RESOLUTION|>--- conflicted
+++ resolved
@@ -45,14 +45,9 @@
   approximate : true
   f_lambda : 0.5
 finetuning_parameters:
-<<<<<<< HEAD
     experiment_name: resnet_18_experiment_2
     model_name: resnet18
     num_trials: 10
-=======
-    experiment_name: resnet_18_experiment_3
-    num_trials: 50
->>>>>>> 89d7eaff
     sampler:
       type: RandomSampler
     hyperparameter_search:
