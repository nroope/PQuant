--- conflicted
+++ resolved
@@ -39,11 +39,7 @@
   optimize_pruning : false
   greedy_astar : true
   approximate : true
-<<<<<<< HEAD
-  lambda : 1
-=======
   f_lambda : 1
->>>>>>> e2f91ea0
 training_parameters:
   epochs: 100
   fine_tuning_epochs: 0
