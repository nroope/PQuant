pruning_parameters:
  alpha: 5.0e-06
  disable_pruning_for_layers: # Disable pruning for these layers, even if enable_pruning is true
    -
  enable_pruning: true
  max_pruning_pct: 0.99
  pruning_method: dst
  threshold_decay: 0.0
  threshold_init: 0.0
  threshold_type: weightwise
quantization_parameters:
  default_weight_keep_negatives: 1.
  default_weight_integer_bits: 0.
  default_weight_fractional_bits: 7.
  default_data_keep_negatives: 0.
  default_data_integer_bits: 0.
  default_data_fractional_bits: 7.
  quantize_input: true
  quantize_output: false
  enable_quantization: true
  hgq_beta: 1e-5
  hgq_gamma: 0.0003
  hgq_heterogeneous: True
  layer_specific: []
  use_high_granularity_quantization: false
  use_real_tanh: false
  use_relu_multiplier: true
  use_symmetric_quantization: false
<<<<<<< HEAD
=======
  overflow: SAT
  round_mode: RND
>>>>>>> e2f91ea0
fitcompress_parameters:
  enable_fitcompress : false
  optimize_quantization : true
  quantization_schedule : [7.,4.,3.,2.,1.]
  pruning_schedule : {start : 0, end : -3, steps : 40}
  compression_goal : 0.10
  optimize_pruning : false
  greedy_astar : true
  approximate : true
<<<<<<< HEAD
  lambda : 1

=======
  f_lambda : 1
>>>>>>> e2f91ea0
training_parameters:
  epochs: 160
  fine_tuning_epochs: 0
  pretraining_epochs: 0
  pruning_first: false
  rewind: never
  rounds: 1
  save_weights_epoch: -1
batch_size: 64
cosine_tmax: 200
gamma: 0.1
l2_decay: 0.0001
label_smoothing: 0.0
lr: 0.01
lr_schedule: multistep
milestones:
- 80
- 120
momentum: 0.9
optimizer: sgd
plot_frequency: 100<|MERGE_RESOLUTION|>--- conflicted
+++ resolved
@@ -26,11 +26,8 @@
   use_real_tanh: false
   use_relu_multiplier: true
   use_symmetric_quantization: false
-<<<<<<< HEAD
-=======
   overflow: SAT
   round_mode: RND
->>>>>>> e2f91ea0
 fitcompress_parameters:
   enable_fitcompress : false
   optimize_quantization : true
@@ -40,12 +37,7 @@
   optimize_pruning : false
   greedy_astar : true
   approximate : true
-<<<<<<< HEAD
-  lambda : 1
-
-=======
   f_lambda : 1
->>>>>>> e2f91ea0
 training_parameters:
   epochs: 160
   fine_tuning_epochs: 0
