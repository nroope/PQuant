--- conflicted
+++ resolved
@@ -28,12 +28,7 @@
   optimize_pruning : false
   greedy_astar : true
   approximate : true
-<<<<<<< HEAD
   f_lambda : 1
-=======
-  lambda : 1
->>>>>>> 8c679ebf
-
 training_parameters:
   epochs: 160
   fine_tuning_epochs: 0
