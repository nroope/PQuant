--- conflicted
+++ resolved
@@ -9,29 +9,18 @@
 import torch.nn as nn
 
 def get_pruning_layer(config, layer, out_size):
-<<<<<<< HEAD
     if config.pruning_method == "dst":
-        return DSTTorch(config, layer, out_size)
+        return DST(config, layer, out_size)
     elif config.pruning_method == "autosparse":
         return AutoSparse(config, layer, out_size)
     elif config.pruning_method == "cs":
         return ContinuousSparsification(config, layer, out_size)
     elif config.pruning_method == "pdp":
         return PDP(config, layer, out_size)
-=======
-        if config.pruning_method == "dst":
-            return DST(config, layer, out_size)
-        elif config.pruning_method == "autosparse":
-            return AutoSparse(config, layer, out_size)
-        elif config.pruning_method == "cs":
-            return ContinuousSparsification(config, layer, out_size)
-        elif config.pruning_method == "pdp":
-            return PDP(config, layer, out_size)
-        elif config.pruning_method == "continual_learning":
-            return ActivationPruning(config, layer, out_size)
-        elif config.pruning_method == "wanda":
-            return Wanda(config, layer, out_size)
->>>>>>> e1f78b44
+    elif config.pruning_method == "continual_learning":
+        return ActivationPruning(config, layer, out_size)
+    elif config.pruning_method == "wanda":
+        return Wanda(config, layer, out_size)
 
 def get_threshold_size(config, size, weight_shape):
     if config.threshold_type == "layerwise":
